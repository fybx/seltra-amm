services:
  postgres:
    image: postgres:13-alpine
    container_name: seltra_postgres
    environment:
      POSTGRES_USER: algorand
      POSTGRES_PASSWORD: algorand
      POSTGRES_DB: indexer
    ports:
      - "5432:5432"
    volumes:
      - postgres_data:/var/lib/postgresql/data

  algod:
    image: algorand/algod:latest
    container_name: seltra_algod
    ports:
      - "4001:8080"
      - "4002:7833"
    environment:
      - ALGORAND_DATA=/opt/algorand/node/data
    volumes:
      - algod_data:/opt/algorand/node/data
    command: ["goal", "node", "start", "-d", "/opt/algorand/node/data"]

  indexer:
    image: algorand/indexer:latest
    container_name: seltra_indexer
    ports:
      - "8980:8980"
    depends_on:
      - postgres
      - algod
    command: >
      algorand-indexer daemon 
      --postgres "postgresql://algorand:algorand@postgres:5432/indexer?sslmode=disable" 
      --algod-address "algod:8080" 
      --algod-token "aaaaaaaaaaaaaaaaaaaaaaaaaaaaaaaaaaaaaaaaaaaaaaaaaaaaaaaaaaaaaaaa"
      --server "0.0.0.0:8980"

  market-simulator:
    build:
      context: .
      dockerfile: simulation/Dockerfile
    container_name: seltra_simulator
    ports:
      - "8000:8000"
    environment:
<<<<<<< HEAD
<<<<<<< HEAD
      - ALGORAND_ALGOD_ADDRESS=https://testnet-api.algonode.cloud
      - ALGORAND_ALGOD_TOKEN=
      - ALGORAND_INDEXER_ADDRESS=https://testnet-idx.algonode.cloud
      - SELTRA_POOL_APP_ID=${SELTRA_POOL_APP_ID}
      - ASSET_X_ID=${ASSET_X_ID}
      - ASSET_Y_ID=${ASSET_Y_ID}
      - FAUCET_PRIVATE_KEY=${FAUCET_PRIVATE_KEY}
=======
=======
>>>>>>> 259050cd
      - ALGORAND_ALGOD_ADDRESS=http://algod:8080
      - ALGORAND_ALGOD_TOKEN=aaaaaaaaaaaaaaaaaaaaaaaaaaaaaaaaaaaaaaaaaaaaaaaaaaaaaaaaaaaaaaaa
    depends_on:
      - algod
<<<<<<< HEAD
>>>>>>> 259050cd4d53af1bb3f31488172b3bf0211c20c9
=======
>>>>>>> 259050cd
    volumes:
      - ./simulation:/app/simulation
      - ./contracts:/app/contracts

  # frontend:
  #   build: ./frontend
  #   container_name: seltra_frontend
  #   ports:
  #     - "3000:3000"
  #   environment:
  #     - REACT_APP_ALGOD_ADDRESS=http://localhost:4001
  #     - REACT_APP_ALGOD_TOKEN=aaaaaaaaaaaaaaaaaaaaaaaaaaaaaaaaaaaaaaaaaaaaaaaaaaaaaaaaaaaaaaaa
  #     - REACT_APP_SIMULATOR_ADDRESS=http://localhost:8001
  #   volumes:
  #     - ./frontend:/app
  #     - /app/node_modules

  nextjs-frontend:
    build: ./nextjs-frontend
    container_name: seltra_nextjs_frontend
    ports:
      - "3000:3000"
    environment:
      - NEXT_PUBLIC_NETWORK=testnet
      - NEXT_PUBLIC_ALGOD_ADDRESS=https://testnet-api.algonode.cloud
      - NEXT_PUBLIC_ALGOD_TOKEN=
      - NEXT_PUBLIC_INDEXER_ADDRESS=https://testnet-idx.algonode.cloud
      - NEXT_PUBLIC_SELTRA_POOL_APP_ID=${SELTRA_POOL_APP_ID}
      - NEXT_PUBLIC_ASSET_X_ID=${ASSET_X_ID}
      - NEXT_PUBLIC_ASSET_Y_ID=${ASSET_Y_ID}
      - NEXT_PUBLIC_SIMULATOR_ADDRESS=http://localhost:8000
    volumes:
      - ./nextjs-frontend:/app
      - /app/node_modules
      - /app/.next

  dev-frontend:
    build: ./dev-frontend
    container_name: seltra_dev_frontend
    ports:
      - "3001:3001"
    environment:
<<<<<<< HEAD
<<<<<<< HEAD
      - VITE_SIMULATOR_URL=http://localhost:8000
      - VITE_ALGOD_ADDRESS=http://localhost:4001
      - VITE_ALGOD_TOKEN=aaaaaaaaaaaaaaaaaaaaaaaaaaaaaaaaaaaaaaaaaaaaaaaaaaaaaaaaaaaaaaaa
      - VITE_INDEXER_ADDRESS=http://localhost:8980
=======
      - VITE_SIMULATOR_URL=http://localhost:8001
>>>>>>> 259050cd4d53af1bb3f31488172b3bf0211c20c9
=======
      - VITE_SIMULATOR_URL=http://localhost:8001
>>>>>>> 259050cd
    volumes:
      - ./dev-frontend:/app
      - /app/node_modules
    depends_on:
      - market-simulator

volumes:
  postgres_data:
  algod_data:<|MERGE_RESOLUTION|>--- conflicted
+++ resolved
@@ -46,26 +46,10 @@
     ports:
       - "8000:8000"
     environment:
-<<<<<<< HEAD
-<<<<<<< HEAD
-      - ALGORAND_ALGOD_ADDRESS=https://testnet-api.algonode.cloud
-      - ALGORAND_ALGOD_TOKEN=
-      - ALGORAND_INDEXER_ADDRESS=https://testnet-idx.algonode.cloud
-      - SELTRA_POOL_APP_ID=${SELTRA_POOL_APP_ID}
-      - ASSET_X_ID=${ASSET_X_ID}
-      - ASSET_Y_ID=${ASSET_Y_ID}
-      - FAUCET_PRIVATE_KEY=${FAUCET_PRIVATE_KEY}
-=======
-=======
->>>>>>> 259050cd
       - ALGORAND_ALGOD_ADDRESS=http://algod:8080
       - ALGORAND_ALGOD_TOKEN=aaaaaaaaaaaaaaaaaaaaaaaaaaaaaaaaaaaaaaaaaaaaaaaaaaaaaaaaaaaaaaaa
     depends_on:
       - algod
-<<<<<<< HEAD
->>>>>>> 259050cd4d53af1bb3f31488172b3bf0211c20c9
-=======
->>>>>>> 259050cd
     volumes:
       - ./simulation:/app/simulation
       - ./contracts:/app/contracts
@@ -108,18 +92,7 @@
     ports:
       - "3001:3001"
     environment:
-<<<<<<< HEAD
-<<<<<<< HEAD
-      - VITE_SIMULATOR_URL=http://localhost:8000
-      - VITE_ALGOD_ADDRESS=http://localhost:4001
-      - VITE_ALGOD_TOKEN=aaaaaaaaaaaaaaaaaaaaaaaaaaaaaaaaaaaaaaaaaaaaaaaaaaaaaaaaaaaaaaaa
-      - VITE_INDEXER_ADDRESS=http://localhost:8980
-=======
       - VITE_SIMULATOR_URL=http://localhost:8001
->>>>>>> 259050cd4d53af1bb3f31488172b3bf0211c20c9
-=======
-      - VITE_SIMULATOR_URL=http://localhost:8001
->>>>>>> 259050cd
     volumes:
       - ./dev-frontend:/app
       - /app/node_modules
